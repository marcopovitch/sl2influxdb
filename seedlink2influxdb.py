--- conflicted
+++ resolved
@@ -26,6 +26,7 @@
     # Select a stream and start receiving data : use regexp
     default_streams = [('FR', '.*', '(HHZ|EHZ|ELZ)', '.*'),
                        ('ND', '.*', 'HHZ', '.*'),
+                       ('CL', '.*', 'HHZ', '.*'),
                        ('FR', '.*', 'SHZ', ''),
                        ('RA', '.*', 'HNZ', '00'),
                        ('RD', '.*', 'BHZ', '.*'),
@@ -120,23 +121,6 @@
     # forge seedLink server url
     seedlink_url = ':'.join([options.slserver, options.slport])
 
-<<<<<<< HEAD
-=======
-    # Select a stream and start receiving data : use regexp
-    streams = [('FR', '.*', '(HHZ|EHZ|ELZ)', '.*'),
-               ('ND', '.*', 'HHZ', '.*'),
-               ('CL', '.*', 'HHZ', '.*'),
-               ('FR', '.*', 'SHZ', ''),
-               ('RA', '.*', 'HNZ', '00'),
-               ('RD', '.*', 'BHZ', '.*'),
-               ('G', '.*', 'BHZ', '.*'),
-               ('XX', '.*', 'HHZ', '.*'),
-               ('(SZ|RT|IG|RG)', '.*', '.*Z', '.*')
-               ]
-
-    # streams = [('FR', 'CHIF', 'HHZ', '00')]
-
->>>>>>> d483a4a5
     statefile = str(options.dbname) + '.statefile.txt'
 
     p = ProducerThread(name='seedlink-reader',
